--- conflicted
+++ resolved
@@ -124,22 +124,11 @@
 
 def grid_inter(
         interp_coords: npt.NDArray[np.float64],
-<<<<<<< HEAD
         block_grid: npt.NDArray[np.float64]
     ) -> Tuple[int, npt.NDArray[np.float64] | None]:
     """Perform grid interpolation"""
-    block_mean = block_grid[:,0]
-    coords = block_grid[:,1:]
-=======
-        block_grid: npt.NDArray[np.float64],
-        output_grid: npt.NDArray[np.float64]
-    ) -> Tuple[int,npt.NDArray[np.float64] | None]:
-    """Perform grid interpolation"""
-    timer = Timer("interpolation")
-    timer.start()
     block_mean = block_grid[:,3:]
     coords = block_grid[:,:3]
->>>>>>> 42198bb1
 
     interpolator = RBFInterpolator(
         coords,
@@ -155,11 +144,6 @@
         return 0, interpolator(interp_coords)
     except ValueError:
         return 1, None
-<<<<<<< HEAD
-=======
-    timer.stop()
-    return 0
->>>>>>> 42198bb1
 
 def store_attributes(
         masked_grid: xr.Dataset | npt.NDArray[np.float64],
@@ -196,7 +180,6 @@
     interp_time = make_interp_time(processed_file)
     grid, interp_coords, ocean_mask = setup_gridding(interp_lons, interp_lats, interp_time, land_mask)
     
-<<<<<<< HEAD
     timer = Timer("interpolation")
     timer.start()
     status, output = grid_inter(interp_coords, block_grid)
@@ -204,16 +187,8 @@
     if status != 0:
         return status, None
     grid[ocean_mask] = output
-    # masked_grid=store_attributes(grid, processed_file, land_mask)
-    return status,grid
-=======
-    # status = grid_inter(interp_coords, block_grid, grid[ocean_mask])
-
-    # if status != 0 or grid is None:
-    #     return status, None
     final_grid=store_attributes(grid, processed_file, land_mask, interp_lons, interp_lats, interp_time)
-    return final_grid
->>>>>>> 42198bb1
+    return status, final_grid
 
 def open_mult(filepaths: List[Path]):
     """Open and concatenate multiple days of data as xarrays"""
@@ -262,11 +237,7 @@
     GRIDS_15M.mkdir(parents=True, exist_ok=True)
     GRIDS_10M.mkdir(parents=True, exist_ok=True)
     GRIDS_05M.mkdir(parents=True, exist_ok=True)
-<<<<<<< HEAD
-    files = PROCESSED.glob("2005_1_*.nc")
-=======
-    files = PROCESSED.glob("2004*.nc")
->>>>>>> 42198bb1
+    files = PROCESSED.glob("2005*.nc")
     
     dates = []
     for file in files:
