import multiprocessing
import os

from typing import List, Tuple, Iterable
from pathlib import Path
from tqdm import tqdm

import xarray as xr
import numpy as np
import numpy.typing as npt
from datetime import date, timedelta
from src.interpolation import make_grid, process_grid
from src import Timer, config
from src.landmask import subset_landmask, find_masking_attributes

def file_to_date(file):
    """convert input file to date"""
    strs = file.name.split(".")[0].split("_")
    ints = list(map(int, strs))
    return date(year=ints[0], month=ints[1], day=ints[2])       

def group_valid_files(base_path: Path, files: Iterable[Path], n_days: int) -> List[Tuple[date, List[Path]]]:
    # Find all paths and get their datees
    dates = []
    for file in files:
        dt = file_to_date(file)
        dates.append(dt)
    dates.sort()
    if len(dates) != (max(dates)-min(dates)).days + 1:
        dates = [min(dates)+timedelta(days=x) for x in range((max(dates)-min(dates)).days)]
    
    # Get the file name before and after the current file,
    # but only if they are the previous/next date
    out_files = []
    for i in range(n_days, len(dates) - n_days):
        d = [dates[i]]
        for j in range(1,n_days+1):
            d.append(dates[i - j])
            d.append(dates[i + j])

        fls = [f for Date in d if (f := base_path / Path(f"{Date.year}_{Date.month}_{Date.day}.nc")).exists()]
        if fls:
            out_files.append((dates[i], fls))
    return out_files

def adapt_file_list(processed: Path, default_glob: str, n_days: int):

    if ((jobidx := os.environ.get("LSB_JOBINDEX")) is None):
        return group_valid_files(processed, processed.glob(default_glob), n_days=n_days)
    else:
        jobidx_int = int(jobidx)
        year_files = list(processed.glob(f"{jobidx}*.nc"))
        first_date = date(year=jobidx_int, month=1, day=1)
        last_date = date(year=jobidx_int, month=12, day=31)
        for i in range(1,n_days+1):
            date_before = (first_date - timedelta(days=i)).strftime("%Y_%m_%d")
            date_after = (last_date + timedelta(days=i)).strftime("%Y_%m_%d")
            year_files.extend([
                processed / Path(f"{date_before}.nc"),
                processed / Path(f"{date_after}.nc")
            ])
        return group_valid_files(processed, year_files, n_days=n_days)

def main():
    general, gridParameters, paths = config.parse_config(Path("config.ini"))
    # CONST
<<<<<<< HEAD
    output_grid_path_format = paths.grid_path_format.format(version=general.pipeline_version)
=======
    MULTIPROCESSING = True
    GRID_RESOLUTION = 1 # deg
    NUMBER_OF_DAYS = 3 # n days plus/minus
    BLOCKMEAN_SPATIAL_RESOLUTION = 1/6 # deg
    BLOCKMEAN_TEMPORAL_RESOLUTION = 3 # hours
    INTERPOLATION_GROUPS = [['sla'], ['sst', 'swh', 'wind_speed']]

    PIPELINE_VERSION = 4 # Pipeline version
    OUTPUT_GRID_PATH_FORMAT = "Grids/v{version}/{{date}}.nc".format(version=PIPELINE_VERSION) # Output format
    PROCESSED = Path(r"C:\Users\mathi\OneDrive\Dokumenter\DTU\Kandidat\Syntese\AltimeterGridding\Processed\Processed_v4") # Input folder
    DEFAULT_GLOB = "*.nc"
>>>>>>> ff15a3ea

    timer = Timer("total")
    timer.Start()

    # Ocean mask
    land_mask_file = find_masking_attributes(gridParameters.grid_resolution, Path("ocean_mask"))
    land_mask = xr.open_dataset(land_mask_file, engine="netcdf4").load()
    land_mask = subset_landmask(land_mask, (-180, 180), (-90, 90))
    
    # Construct interpolation coordinates
    interp_lons, interp_lats = make_grid(
        gridParameters.grid_resolution,
        gridParameters.grid_resolution,
        (-180, 180),
        (-90, 90)
    )

    # Get correct glob
<<<<<<< HEAD
    # jobidx MOST BE A YEAR!
    if ((jobidx := os.environ.get("LSB_JOBINDEX")) is None):
        files = group_valid_files(paths.raw_data_path, paths.raw_data_path.glob(paths.raw_data_glob))
    else:
        jobidx_int = int(jobidx)
        year_files = list(paths.raw_data_path.glob(f"{jobidx}*.nc"))
        year_files.extend([
            paths.raw_data_path / Path(f"{jobidx_int - 1}_12_31.nc"),
            paths.raw_data_path / Path(f"{jobidx_int + 1}_1_1.nc")
        ])
        files = group_valid_files(paths.raw_data_path, year_files)
=======
    # jobidx MUST BE A YEAR!
    files = adapt_file_list(processed=PROCESSED, default_glob=DEFAULT_GLOB, n_days=NUMBER_OF_DAYS)
>>>>>>> ff15a3ea
        
    # Make commands
    commands = [
        (
            land_mask.copy(), file, interp_lats,
            interp_lons, gridParameters.interpolation_groups,
            gridParameters.blockmean_temporal_resolution, gridParameters.blockmean_spatial_resolution,
            output_grid_path_format
        )
        for file in files
    ]
    
    # Execute commands
    valid_commands: List[
        Tuple[
            xr.Dataset, List[Path], npt.NDArray[np.float64],
            npt.NDArray[np.float64], List[List[str]], float, float, str
        ]
    ] = []
    for command in tqdm(commands):
        date_str = command[1][1].name.split('.')[0]
        grid_path = Path(output_grid_path_format.format(date=date_str))
        if grid_path.exists():
            continue
        if general.multiprocessing:
            valid_commands.append(command)
        else:
            _ = process_grid(*command)
    if general.multiprocessing and valid_commands:
        if (command := valid_commands[0]):
            date_str = command[1][1].name.split('.')[0]
            print(f"Starting from {date_str}")
        with multiprocessing.Pool() as pool:
            _ = pool.starmap(process_grid, commands)
    
    print("Complete")
    timer.Stop()

if __name__ == "__main__":
    main()<|MERGE_RESOLUTION|>--- conflicted
+++ resolved
@@ -64,21 +64,7 @@
 def main():
     general, gridParameters, paths = config.parse_config(Path("config.ini"))
     # CONST
-<<<<<<< HEAD
     output_grid_path_format = paths.grid_path_format.format(version=general.pipeline_version)
-=======
-    MULTIPROCESSING = True
-    GRID_RESOLUTION = 1 # deg
-    NUMBER_OF_DAYS = 3 # n days plus/minus
-    BLOCKMEAN_SPATIAL_RESOLUTION = 1/6 # deg
-    BLOCKMEAN_TEMPORAL_RESOLUTION = 3 # hours
-    INTERPOLATION_GROUPS = [['sla'], ['sst', 'swh', 'wind_speed']]
-
-    PIPELINE_VERSION = 4 # Pipeline version
-    OUTPUT_GRID_PATH_FORMAT = "Grids/v{version}/{{date}}.nc".format(version=PIPELINE_VERSION) # Output format
-    PROCESSED = Path(r"C:\Users\mathi\OneDrive\Dokumenter\DTU\Kandidat\Syntese\AltimeterGridding\Processed\Processed_v4") # Input folder
-    DEFAULT_GLOB = "*.nc"
->>>>>>> ff15a3ea
 
     timer = Timer("total")
     timer.Start()
@@ -97,22 +83,8 @@
     )
 
     # Get correct glob
-<<<<<<< HEAD
-    # jobidx MOST BE A YEAR!
-    if ((jobidx := os.environ.get("LSB_JOBINDEX")) is None):
-        files = group_valid_files(paths.raw_data_path, paths.raw_data_path.glob(paths.raw_data_glob))
-    else:
-        jobidx_int = int(jobidx)
-        year_files = list(paths.raw_data_path.glob(f"{jobidx}*.nc"))
-        year_files.extend([
-            paths.raw_data_path / Path(f"{jobidx_int - 1}_12_31.nc"),
-            paths.raw_data_path / Path(f"{jobidx_int + 1}_1_1.nc")
-        ])
-        files = group_valid_files(paths.raw_data_path, year_files)
-=======
     # jobidx MUST BE A YEAR!
-    files = adapt_file_list(processed=PROCESSED, default_glob=DEFAULT_GLOB, n_days=NUMBER_OF_DAYS)
->>>>>>> ff15a3ea
+    files = adapt_file_list(processed=paths.raw_data_path, default_glob=paths.raw_data_glob, n_days=general.number_of_days)
         
     # Make commands
     commands = [
