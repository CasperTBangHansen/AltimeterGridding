import subprocess
import multiprocessing
import os

from typing import List, Tuple, Iterable
from pathlib import Path
from tqdm import tqdm

import xarray as xr
import numpy as np
import numpy.typing as npt
from datetime import date, timedelta
from src import RBFInterpolator, sign_add, _landmask_coord_bool, block_mean_loop_time, Timer, ExitCode

GRID_RESOLUTION = 1 # deg
BLOCKMEAN_SPATIAL_RESOLUTION = 1/6 # deg
BLOCKMEAN_TEMPORAL_RESOLUTION = 3 # hours
OUTPUT_GRID_PATH_FORMAT = "Grids/{res}/3days/{root}_{res}.nc" # Output format
PROCESSED = Path("Processed", "all") # Input folder

def find_masking_attributes(resolution_deg: float) -> str:
    """Determine land masking from resolution"""
    base_path = Path("data")
    if not base_path.exists():
        base_path.mkdir()
    if resolution_deg == 1:
        land_mask_file = Path("land_NaN_01d.grd")
        mask_name = "earth_mask_01d_p"
    elif resolution_deg == 1/4:
        land_mask_file = Path("land_NaN_15m.grd")
        mask_name = "earth_mask_15m_p"
    elif resolution_deg == 1/6:
        land_mask_file = Path("land_NaN_10m.grd")
        mask_name = "earth_mask_10m_p"
    elif resolution_deg == 1/12:
        land_mask_file = Path("land_NaN_05m.grd")
        mask_name = "earth_mask_05m_p"
    else:
        raise ValueError("Invalid grid resolution. Valid resolutions are 1, 1/4, 1/6 or 1/12 degrees.")
    
    land_mask_file = base_path / land_mask_file
    if not land_mask_file.is_file():
        command = f"gmt grdmath @{mask_name} 0 LE 0 NAN = {land_mask_file}"
        subprocess.run(command, stdout=open(os.devnull, 'wb'))
    return land_mask_file.as_posix()

def make_grid(x_deg: float, y_deg: float, x_boundary: Tuple[float, float], y_boundary: Tuple[float, float]) -> List[npt.NDArray[np.float64]]:
    """Creates a grid of x, y"""
    x_start = sign_add(x_boundary[0], x_deg/2)
    x_end = sign_add(x_boundary[1], -x_deg/2)
    x = np.arange(x_start, x_end, x_deg)
    y_start = sign_add(y_boundary[0], y_deg/2)
    y_end = sign_add(y_boundary[1], -y_deg/2)
    y = np.arange(y_start, y_end, y_deg)
    return np.meshgrid(x, y)

def subset_landmask(landmask: xr.Dataset, x_boundary: Tuple[float, float], y_boundary: Tuple[float, float]) -> xr.Dataset:
    """ Takes a subset of the landmask based on the x and y boundaries"""
    lat_min = _landmask_coord_bool(landmask.lat.values, y_boundary[0])
    lat_max = _landmask_coord_bool(landmask.lat.values, y_boundary[1])
    lon_min = _landmask_coord_bool(landmask.lon.values, x_boundary[0])
    lon_max = _landmask_coord_bool(landmask.lon.values, x_boundary[1])
    return landmask.isel(lat=slice(lat_min,lat_max), lon=slice(lon_min,lon_max))

def block_mean_loop_time_(
    x_size: int,
    y_size: int,
    t_size: int,
    s_res: float,
    t_res: npt.NDArray[np.int64],
    x_start: float,
    y_start: float,
    t_start: npt.NDArray[np.int64],
    data_lon: npt.NDArray[np.float64],
    data_lat: npt.NDArray[np.float64],
    data_time: npt.NDArray[np.int64],
    vals) -> npt.NDArray[np.float64]:

    if len(data_lon) != len(vals):
        raise ValueError(f"Number of longitudes does not match number of values ({len(data_lon)} != {len(vals)})")
    if len(data_lat) != len(vals):
        raise ValueError(f"Number of latitudes does not match number of values ({len(data_lat)} != {len(vals)})")
    if len(data_time) != len(vals):
        raise ValueError(f"Number of times does not match number of values ({len(data_time)} != {len(vals)})")

    return block_mean_loop_time(x_size, y_size, t_size, s_res, t_res, x_start, y_start, t_start, data_lon, data_lat, data_time, vals)

<<<<<<< HEAD
def read_data(data_path: List[Path] | Path) -> xr.Dataset:
    """Read data from file(s)"""
    if isinstance(data_path,Path):
        return xr.open_dataset(data_path)
    else:
        return open_mult(data_path)

def remove_nans(data: xr.Dataset) -> Tuple[npt.NDArray[np.float64], npt.NDArray[np.float64], npt.NDArray[np.float64], npt.NDArray[np.int64]]:
    """Remove nan values and return coordinates/values"""
    data_lon,data_lat = data["lon"].values, data["lat"].values
=======
def block_mean(x_boundary: Tuple[float, float],y_boundary: Tuple[float, float], data_path: List[Path] | Path) -> npt.NDArray[np.float64]:
    """mean grid in blocks of resolution size"""
    if isinstance(data_path, Path):
        data = xr.open_dataset(data_path)
    else:
        data = open_mult(data_path)
    
    # Extract all data
    data_lon = data["lon"].values
    data_lat = data["lat"].values
>>>>>>> 0d418e62
    data_time = data["time"].values.astype(np.int64).copy()
    vals = np.vstack([data[var].data for var in data.data_vars]).T

    # Remove nan values
    remove_nan = ~np.isnan(vals).any(axis=1)
    vals = vals[remove_nan]
    data_lon = data_lon[remove_nan]
    data_lat = data_lat[remove_nan]
    data_time = data_time[remove_nan]
    return vals, data_lon, data_lat, data_time

<<<<<<< HEAD
def setup_spatial_grid_bounds(x_boundary: Tuple[float, float], y_boundary: Tuple[float, float], resolution: float) -> Tuple[float, float, int, int]:
    """Set the spatial boundaries for block mean grid"""
    x_start=sign_add(x_boundary[0], resolution/2)
    x_end=sign_add(x_boundary[1], resolution/2)
    y_start=sign_add(y_boundary[0], resolution/2)
    y_end=sign_add(y_boundary[1], resolution/2)
    x_size = int((x_end-x_start)//resolution)
    y_size = int((y_end-y_start)//resolution)
    return x_start, y_start, x_size, y_size

def setup_temporal_grid_bounds(data_time: npt.NDArray[np.int64], t_resolution: npt.NDArray[np.int64]):
    """Set the temporal boundaries for block mean grid"""
=======
    # Set time resolution
    t_resolution = np.array([timedelta(hours=BLOCKMEAN_TEMPORAL_RESOLUTION).seconds * 1e9], dtype=np.int64)

    # Setup grid using spatial resolution
    x_start = sign_add(x_boundary[0], BLOCKMEAN_TEMPORAL_RESOLUTION/2)
    x_end = sign_add(x_boundary[1], BLOCKMEAN_TEMPORAL_RESOLUTION/2)
    y_start = sign_add(y_boundary[0], BLOCKMEAN_TEMPORAL_RESOLUTION/2)
    y_end = sign_add(y_boundary[1], BLOCKMEAN_TEMPORAL_RESOLUTION/2)
    x_size = int((x_end-x_start)//BLOCKMEAN_TEMPORAL_RESOLUTION)
    y_size = int((y_end-y_start)//BLOCKMEAN_TEMPORAL_RESOLUTION)

    # Get start date
>>>>>>> 0d418e62
    t_start = (
        data_time
        .min()
        .astype("datetime64[ns]")
        .astype("datetime64[D]")
        .astype("datetime64[ns]")
        .astype(np.int64)
    )

    # Number of time blocks
    t_size = int(np.round((data_time.max() - t_start) / t_resolution))
<<<<<<< HEAD
    t_start = np.array([t_start],dtype=np.int64)
    return t_start, t_size


def block_mean(x_boundary: Tuple[float, float],y_boundary: Tuple[float, float], data: xr.Dataset) -> npt.NDArray[np.float64]:
    """mean grid in blocks of resolution size"""
    # Spatial and temporal resolution of block mean grid
    resolution = 1/6
    t_resolution = np.array([timedelta(hours=3).seconds*1e9],dtype=np.int64)

    vals, data_lon, data_lat, data_time = remove_nans(data)
    x_start, y_start, x_size, y_size = setup_spatial_grid_bounds(x_boundary, y_boundary, resolution)
    t_start, t_size = setup_temporal_grid_bounds(data_time, t_resolution)
    
    block_mean = block_mean_loop_time_(x_size,y_size,t_size,resolution,t_resolution,x_start,y_start,t_start,data_lon,data_lat,data_time,vals)

    return block_mean
=======
    t_start = np.array([t_start], dtype=np.int64)
    
    # Run the block mean algorithm
    return block_mean_loop_time_(
        x_size,
        y_size,
        t_size,
        BLOCKMEAN_TEMPORAL_RESOLUTION,
        t_resolution,
        x_start,
        y_start,
        t_start,
        data_lon,
        data_lat,
        data_time,
        vals
    )
>>>>>>> 0d418e62

def make_interp_time(data_path: List[Path]) -> int:
    """Return interpolation time as integer value"""
    data = open_mult(data_path)
    times = data["time"].values
    mid_date = times.astype("datetime64[D]")[int(len(times)/2)].astype(str)
    mid_time = f"{mid_date}T12:00:00.000000000"
    return int(np.datetime64(mid_time)) # type: ignore

def setup_gridding(
        interp_lons: npt.NDArray[np.float64],
        interp_lats: npt.NDArray[np.float64],
        interp_time: int,
        land_mask: xr.Dataset,
        n_output_variables: int
    ) -> Tuple[npt.NDArray[np.float64], npt.NDArray[np.float64], npt.NDArray[np.bool_]]:
    """Setup input parameters for grid interpolation"""
    # Ocean mask
    ocean_mask = ~np.isnan(land_mask.z.data)
<<<<<<< HEAD
    output = np.empty(list(ocean_mask.shape)+[n_output_variables], dtype=np.float64)
    output.fill(np.nan)
    times = np.ones(len(interp_lons.flatten()),dtype=np.float64)*interp_time
    interp_coords = np.vstack((interp_lons.flatten(),interp_lats.flatten(),times)).T
=======

    # Make grid object
    grid = np.empty(list(ocean_mask.shape) + [n_output_variables], dtype=np.float64)
    grid.fill(np.nan)

    # Setup spatial and temporal components
    times = np.ones(len(interp_lons.flatten()), dtype=np.int64) * interp_time
    interp_coords = np.vstack((interp_lons.flatten(), interp_lats.flatten(), times)).T
>>>>>>> 0d418e62
    ocean_mask_flat = ocean_mask.flatten()

    return grid, interp_coords[ocean_mask_flat], ocean_mask

def grid_inter(
        interp_coords: npt.NDArray[np.float64],
        block_grid: npt.NDArray[np.float64],
        start_wrap: float = 160
    ) -> Tuple[ExitCode, npt.NDArray[np.float64] | None]:
    """Perform grid interpolation"""
   
    # Wrap coordinates
    wrapped_negative = block_grid[(block_grid[:,0] > abs(start_wrap))]
    wrapped_negative[:,0] -= 360
    wrapped_positive = block_grid[(block_grid[:,0] < -abs(start_wrap))]
    wrapped_positive[:,0] += 360
    block_grid = np.vstack([block_grid, wrapped_positive, wrapped_negative])

    # Split data
    block_mean = block_grid[:,3:] # [lon, lat, time]
    coords = block_grid[:,:3]

<<<<<<< HEAD
    interpolator = RBFInterpolator(
        coords,
        block_mean,
        lat_column=1,
        lon_column=0,
        neighbors=500,
        kernel="haversine",
        max_distance=500,
        min_points=5
    )
    return 0, interpolator(interp_coords)
=======
    try:
        interpolator = RBFInterpolator(
            coords,
            block_mean,
            lat_column=1,
            lon_column=0,
            neighbors=500,
            kernel="linear",
            max_distance=500,
            min_points=5
        )
    except:
        return ExitCode.FAILURE, None
    return ExitCode.SUCCESS, interpolator(interp_coords)
>>>>>>> 0d418e62

def store_attributes(
        masked_grid: xr.Dataset | npt.NDArray[np.float64],
        processed_file: List[Path],
        land_mask: xr.Dataset,
        interp_lons: npt.NDArray[np.float64],
        interp_lats: npt.NDArray[np.float64],
        interp_time: int
    ) -> xr.Dataset:
    """Transfer attributes from data netcdf to grid netcdf"""
    processed = open_mult(processed_file)
    if isinstance(masked_grid, np.ndarray):
        data_vars = list(processed.data_vars)
        layer_ids = range(masked_grid.shape[-1])
        masked_grid = xr.Dataset(
            data_vars = {
                name:(['lats','lons'], masked_grid[:,:,i]) for name, i in zip(data_vars,layer_ids)
            },
            coords = dict(
                Longitude = (['lats','lons'], interp_lons),
                Latitude = (['lats','lons'], interp_lats),
                time = np.datetime64(interp_time, 'ns')
            )
        )
    masked_grid = masked_grid.assign_attrs(processed.attrs)
<<<<<<< HEAD
    root = processed_file[1].name.split('.')[0]
    grid_out_path = Path(f"Grids/Processed_v4")
    grid_out_path.mkdir(parents=True,exist_ok=True)
    # grid_out_path = Path(f"Processed/Processed_v3/Grids/{root}.nc")
    masked_grid.to_netcdf(grid_out_path / Path(f"{root}.nc"),mode="w")
=======
    res: str = land_mask.history.split('_')[2]
    root = processed_file[1].name.split('.')[0]
    grid_out_path = Path(OUTPUT_GRID_PATH_FORMAT.format(res=res, root=root))
    masked_grid.to_netcdf(grid_out_path, mode="w")
>>>>>>> 0d418e62
    return masked_grid

def process_grid(land_mask: xr.Dataset, processed_file: List[Path], interp_lats: np.ndarray, interp_lons: np.ndarray) -> Tuple[ExitCode, xr.Dataset | None]:
    """Full grid processing pipeline"""
<<<<<<< HEAD
    all_data = read_data(processed_file)
    separated_grids = []
    # timer = Timer(f"{processed_file[1]}")
    # timer.start()
    for data in [all_data[["sla"]], all_data.drop("sla")]:
        block_grid = block_mean((-180,180),(-90,90),data)
        interp_time = make_interp_time(processed_file)
        grid, interp_coords, ocean_mask = setup_gridding(interp_lons, interp_lats, interp_time, land_mask, block_grid.shape[1]-3)
        
        # timer = Timer("interpolation")
        # timer.start()
        status, output = grid_inter(interp_coords, block_grid)
        # timer.stop()
        if status != 0:
            return status, None
        grid[ocean_mask] = output
        separated_grids.append(grid)
    combined_grids = np.concatenate(separated_grids,axis=2)
    final_grid=store_attributes(combined_grids, processed_file, land_mask, interp_lons, interp_lats, interp_time)
    # timer.stop()
=======
    # Block mean
    block_grid = block_mean((-180,180), (-80,80), processed_file)
    interp_time = make_interp_time(processed_file)

    # Setup data structures for gridding
    grid, interp_coords, ocean_mask = setup_gridding(interp_lons, interp_lats, interp_time, land_mask, block_grid.shape[1]-3)
    
    # Gridding
    timer = Timer("interpolation")
    timer.Start()
    status, output = grid_inter(interp_coords, block_grid)
    timer.Stop()
    # Check result
    if status != ExitCode.SUCCESS:
        return status, None

    # Export as netcdf file
    grid[ocean_mask] = output
    final_grid = store_attributes(grid, processed_file, land_mask, interp_lons, interp_lats, interp_time)
>>>>>>> 0d418e62
    return status, final_grid

def open_mult(filepaths: List[Path]):
    """Open and concatenate multiple days of data as xarrays"""
    datasets=[xr.open_dataset(file, engine="netcdf4") for file in filepaths]
    return xr.concat(datasets,dim=list(datasets[0].dims)[0])

def file_to_date(file):
    """convert input file to date"""
    strs = file.name.split(".")[0].split("_")
    ints = list(map(int, strs))
    return date(year=ints[0], month=ints[1], day=ints[2])      

<<<<<<< HEAD
def main():
    timer = Timer("total")
    timer.start()
    # Paths
    PROCESSED = Path("Processed", "Processed_v4")
    GRIDS = Path("Grids")
    GRIDS_01D = GRIDS / Path("01d")
    GRIDS_15M = GRIDS / Path("15m")
    GRIDS_10M = GRIDS / Path("10m")
    GRIDS_05M = GRIDS / Path("05m")
    GRIDS.mkdir(parents=True, exist_ok=True)
    GRIDS_01D.mkdir(parents=True, exist_ok=True)
    GRIDS_15M.mkdir(parents=True, exist_ok=True)
    GRIDS_10M.mkdir(parents=True, exist_ok=True)
    GRIDS_05M.mkdir(parents=True, exist_ok=True)
    files = PROCESSED.glob("*.nc")
=======
def group_valid_files(base_path: Path, pattern: str) -> List[List[Path]]:
>>>>>>> 0d418e62
    
    # Find all paths and get their datees
    files = base_path.glob(pattern)
    dates = []
    for file in files:
        dt = file_to_date(file)
        dates.append(dt)
    dates.sort()
    
    # Get the file name before and after the current file,
    # but only if they are the previous/next date
    files = []
    for i in range(1, len(dates) - 1):
        d = []
        if dates[i] - timedelta(days=1) == dates[i-1]:
            d.append(dates[i-1])
        d.append(dates[i])
<<<<<<< HEAD
        if dates[i]+timedelta(days=1) == dates[i+1]:
            d.append(dates[i+1])
        if len(d)==3:
            fls = [PROCESSED / Path(f"{Date.year}_{Date.month}_{Date.day}.nc") for Date in d]
            files.append(fls)

    resolution_deg = 1 # 1, 1/4, 1/6 or 1/12
    land_mask_file = find_masking_attributes(resolution_deg)
    land_mask = xr.open_dataset(land_mask_file,engine="netcdf4").load()
    land_mask = subset_landmask(land_mask,(-180,180),(-90,90))
    
    interp_lons, interp_lats = make_grid(resolution_deg,resolution_deg,(-180,180),(-90,90))
=======
        if dates[i] + timedelta(days=1) == dates[i+1]:
            d.append(dates[i + 1])

        fls = [base_path / Path(f"{Date.year}_{Date.month}_{Date.day}.nc") for Date in d]
        files.append(fls)
    return files

def main():
    timer = Timer("total")
    timer.Start()

    # Temp folder for storing the ocean mask
    Path("Grids", "01d").mkdir(parents=True, exist_ok=True)


    # Get the landmask
    land_mask_file = find_masking_attributes(GRID_RESOLUTION)
    land_mask = xr.open_dataset(land_mask_file, engine="netcdf4").load()
    land_mask = subset_landmask(land_mask, (-180,180), (-80,80))
    
    interp_lons, interp_lats = make_grid(GRID_RESOLUTION,GRID_RESOLUTION,(-180,180),(-80,80))
>>>>>>> 0d418e62

    # Make commands
    commands: List[Tuple[xr.Dataset,List[Path],npt.NDArray[np.float64],npt.NDArray[np.float64]]] = []
    for file in group_valid_files(PROCESSED, '*.nc'):
        commands.append((land_mask.copy(), file, interp_lats, interp_lons))
    
    for command in tqdm(commands):
        if Path(f"Grids/Processed_v4/{command[1][1].name}").exists():
            continue
        _ = process_grid(*command)
    # with multiprocessing.Pool() as pool:
    #     _ = pool.starmap(process_grid, commands)
    
    print("Complete")
    timer.Stop()

if __name__ == "__main__":
    main()<|MERGE_RESOLUTION|>--- conflicted
+++ resolved
@@ -10,17 +10,18 @@
 import numpy as np
 import numpy.typing as npt
 from datetime import date, timedelta
-from src import RBFInterpolator, sign_add, _landmask_coord_bool, block_mean_loop_time, Timer, ExitCode
-
-GRID_RESOLUTION = 1 # deg
-BLOCKMEAN_SPATIAL_RESOLUTION = 1/6 # deg
-BLOCKMEAN_TEMPORAL_RESOLUTION = 3 # hours
-OUTPUT_GRID_PATH_FORMAT = "Grids/{res}/3days/{root}_{res}.nc" # Output format
-PROCESSED = Path("Processed", "all") # Input folder
-
-def find_masking_attributes(resolution_deg: float) -> str:
+from src import (
+    RBFInterpolator,
+    sign_add,
+    _landmask_coord_bool,
+    block_mean_loop_time,
+    Timer,
+    ExitCode,
+    import_data
+)
+
+def find_masking_attributes(resolution_deg: float, base_path: Path) -> str:
     """Determine land masking from resolution"""
-    base_path = Path("data")
     if not base_path.exists():
         base_path.mkdir()
     if resolution_deg == 1:
@@ -85,67 +86,18 @@
 
     return block_mean_loop_time(x_size, y_size, t_size, s_res, t_res, x_start, y_start, t_start, data_lon, data_lat, data_time, vals)
 
-<<<<<<< HEAD
-def read_data(data_path: List[Path] | Path) -> xr.Dataset:
-    """Read data from file(s)"""
-    if isinstance(data_path,Path):
-        return xr.open_dataset(data_path)
-    else:
-        return open_mult(data_path)
-
-def remove_nans(data: xr.Dataset) -> Tuple[npt.NDArray[np.float64], npt.NDArray[np.float64], npt.NDArray[np.float64], npt.NDArray[np.int64]]:
-    """Remove nan values and return coordinates/values"""
-    data_lon,data_lat = data["lon"].values, data["lat"].values
-=======
-def block_mean(x_boundary: Tuple[float, float],y_boundary: Tuple[float, float], data_path: List[Path] | Path) -> npt.NDArray[np.float64]:
-    """mean grid in blocks of resolution size"""
-    if isinstance(data_path, Path):
-        data = xr.open_dataset(data_path)
-    else:
-        data = open_mult(data_path)
-    
-    # Extract all data
-    data_lon = data["lon"].values
-    data_lat = data["lat"].values
->>>>>>> 0d418e62
-    data_time = data["time"].values.astype(np.int64).copy()
-    vals = np.vstack([data[var].data for var in data.data_vars]).T
-
-    # Remove nan values
-    remove_nan = ~np.isnan(vals).any(axis=1)
-    vals = vals[remove_nan]
-    data_lon = data_lon[remove_nan]
-    data_lat = data_lat[remove_nan]
-    data_time = data_time[remove_nan]
-    return vals, data_lon, data_lat, data_time
-
-<<<<<<< HEAD
 def setup_spatial_grid_bounds(x_boundary: Tuple[float, float], y_boundary: Tuple[float, float], resolution: float) -> Tuple[float, float, int, int]:
     """Set the spatial boundaries for block mean grid"""
-    x_start=sign_add(x_boundary[0], resolution/2)
-    x_end=sign_add(x_boundary[1], resolution/2)
-    y_start=sign_add(y_boundary[0], resolution/2)
-    y_end=sign_add(y_boundary[1], resolution/2)
+    x_start = sign_add(x_boundary[0], resolution/2)
+    x_end = sign_add(x_boundary[1], resolution/2)
+    y_start = sign_add(y_boundary[0], resolution/2)
+    y_end = sign_add(y_boundary[1], resolution/2)
     x_size = int((x_end-x_start)//resolution)
     y_size = int((y_end-y_start)//resolution)
     return x_start, y_start, x_size, y_size
 
 def setup_temporal_grid_bounds(data_time: npt.NDArray[np.int64], t_resolution: npt.NDArray[np.int64]):
     """Set the temporal boundaries for block mean grid"""
-=======
-    # Set time resolution
-    t_resolution = np.array([timedelta(hours=BLOCKMEAN_TEMPORAL_RESOLUTION).seconds * 1e9], dtype=np.int64)
-
-    # Setup grid using spatial resolution
-    x_start = sign_add(x_boundary[0], BLOCKMEAN_TEMPORAL_RESOLUTION/2)
-    x_end = sign_add(x_boundary[1], BLOCKMEAN_TEMPORAL_RESOLUTION/2)
-    y_start = sign_add(y_boundary[0], BLOCKMEAN_TEMPORAL_RESOLUTION/2)
-    y_end = sign_add(y_boundary[1], BLOCKMEAN_TEMPORAL_RESOLUTION/2)
-    x_size = int((x_end-x_start)//BLOCKMEAN_TEMPORAL_RESOLUTION)
-    y_size = int((y_end-y_start)//BLOCKMEAN_TEMPORAL_RESOLUTION)
-
-    # Get start date
->>>>>>> 0d418e62
     t_start = (
         data_time
         .min()
@@ -154,36 +106,50 @@
         .astype("datetime64[ns]")
         .astype(np.int64)
     )
-
-    # Number of time blocks
     t_size = int(np.round((data_time.max() - t_start) / t_resolution))
-<<<<<<< HEAD
     t_start = np.array([t_start],dtype=np.int64)
     return t_start, t_size
 
-
-def block_mean(x_boundary: Tuple[float, float],y_boundary: Tuple[float, float], data: xr.Dataset) -> npt.NDArray[np.float64]:
+def remove_nans(data: xr.Dataset) -> Tuple[npt.NDArray[np.float64], npt.NDArray[np.float64], npt.NDArray[np.float64], npt.NDArray[np.int64]]:
+    """Remove nan values and return coordinates/values"""
+    # Extract data input numpy arrays
+    data_lon = data["lon"].values
+    data_lat = data["lat"].values
+    data_time = data["time"].values.astype(np.int64).copy()
+    vals = np.vstack([data[var].data for var in data.data_vars]).T
+
+    # Remove nan values
+    remove_nan = ~np.isnan(vals).any(axis=1)
+    vals = vals[remove_nan]
+    data_lon = data_lon[remove_nan]
+    data_lat = data_lat[remove_nan]
+    data_time = data_time[remove_nan]
+    return vals, data_lon, data_lat, data_time
+
+def block_mean(
+        x_boundary: Tuple[float, float],
+        y_boundary: Tuple[float, float],
+        data: xr.Dataset,
+        temporal_resolution: int,
+        spatial_resolution: float
+    ) -> npt.NDArray[np.float64]:
     """mean grid in blocks of resolution size"""
+    
     # Spatial and temporal resolution of block mean grid
-    resolution = 1/6
-    t_resolution = np.array([timedelta(hours=3).seconds*1e9],dtype=np.int64)
+    t_resolution = np.array(
+        [timedelta(hours=temporal_resolution).seconds * 1e9],
+        dtype=np.int64
+    )
 
     vals, data_lon, data_lat, data_time = remove_nans(data)
-    x_start, y_start, x_size, y_size = setup_spatial_grid_bounds(x_boundary, y_boundary, resolution)
+    x_start, y_start, x_size, y_size = setup_spatial_grid_bounds(x_boundary, y_boundary, spatial_resolution)
     t_start, t_size = setup_temporal_grid_bounds(data_time, t_resolution)
     
-    block_mean = block_mean_loop_time_(x_size,y_size,t_size,resolution,t_resolution,x_start,y_start,t_start,data_lon,data_lat,data_time,vals)
-
-    return block_mean
-=======
-    t_start = np.array([t_start], dtype=np.int64)
-    
-    # Run the block mean algorithm
     return block_mean_loop_time_(
         x_size,
         y_size,
         t_size,
-        BLOCKMEAN_TEMPORAL_RESOLUTION,
+        spatial_resolution,
         t_resolution,
         x_start,
         y_start,
@@ -193,12 +159,11 @@
         data_time,
         vals
     )
->>>>>>> 0d418e62
 
 def make_interp_time(data_path: List[Path]) -> int:
     """Return interpolation time as integer value"""
-    data = open_mult(data_path)
-    times = data["time"].values
+    data = import_data(data_path)
+    times = data["time"].values # type: ignore
     mid_date = times.astype("datetime64[D]")[int(len(times)/2)].astype(str)
     mid_time = f"{mid_date}T12:00:00.000000000"
     return int(np.datetime64(mid_time)) # type: ignore
@@ -213,21 +178,14 @@
     """Setup input parameters for grid interpolation"""
     # Ocean mask
     ocean_mask = ~np.isnan(land_mask.z.data)
-<<<<<<< HEAD
-    output = np.empty(list(ocean_mask.shape)+[n_output_variables], dtype=np.float64)
-    output.fill(np.nan)
-    times = np.ones(len(interp_lons.flatten()),dtype=np.float64)*interp_time
-    interp_coords = np.vstack((interp_lons.flatten(),interp_lats.flatten(),times)).T
-=======
-
-    # Make grid object
+
+    # Setup grid structure
     grid = np.empty(list(ocean_mask.shape) + [n_output_variables], dtype=np.float64)
     grid.fill(np.nan)
 
-    # Setup spatial and temporal components
-    times = np.ones(len(interp_lons.flatten()), dtype=np.int64) * interp_time
+    # Get spatial and temporal components
+    times = np.ones(len(interp_lons.flatten()), dtype=np.float64) * interp_time
     interp_coords = np.vstack((interp_lons.flatten(), interp_lats.flatten(), times)).T
->>>>>>> 0d418e62
     ocean_mask_flat = ocean_mask.flatten()
 
     return grid, interp_coords[ocean_mask_flat], ocean_mask
@@ -250,19 +208,6 @@
     block_mean = block_grid[:,3:] # [lon, lat, time]
     coords = block_grid[:,:3]
 
-<<<<<<< HEAD
-    interpolator = RBFInterpolator(
-        coords,
-        block_mean,
-        lat_column=1,
-        lon_column=0,
-        neighbors=500,
-        kernel="haversine",
-        max_distance=500,
-        min_points=5
-    )
-    return 0, interpolator(interp_coords)
-=======
     try:
         interpolator = RBFInterpolator(
             coords,
@@ -270,25 +215,25 @@
             lat_column=1,
             lon_column=0,
             neighbors=500,
-            kernel="linear",
+            kernel="haversine",
             max_distance=500,
             min_points=5
         )
     except:
         return ExitCode.FAILURE, None
     return ExitCode.SUCCESS, interpolator(interp_coords)
->>>>>>> 0d418e62
 
 def store_attributes(
         masked_grid: xr.Dataset | npt.NDArray[np.float64],
         processed_file: List[Path],
-        land_mask: xr.Dataset,
         interp_lons: npt.NDArray[np.float64],
         interp_lats: npt.NDArray[np.float64],
         interp_time: int
     ) -> xr.Dataset:
     """Transfer attributes from data netcdf to grid netcdf"""
-    processed = open_mult(processed_file)
+    processed = import_data(processed_file)
+
+    # Convert numpy array to xr.Dataset
     if isinstance(masked_grid, np.ndarray):
         data_vars = list(processed.data_vars)
         layer_ids = range(masked_grid.shape[-1])
@@ -302,101 +247,73 @@
                 time = np.datetime64(interp_time, 'ns')
             )
         )
-    masked_grid = masked_grid.assign_attrs(processed.attrs)
-<<<<<<< HEAD
-    root = processed_file[1].name.split('.')[0]
-    grid_out_path = Path(f"Grids/Processed_v4")
-    grid_out_path.mkdir(parents=True,exist_ok=True)
-    # grid_out_path = Path(f"Processed/Processed_v3/Grids/{root}.nc")
-    masked_grid.to_netcdf(grid_out_path / Path(f"{root}.nc"),mode="w")
-=======
-    res: str = land_mask.history.split('_')[2]
-    root = processed_file[1].name.split('.')[0]
-    grid_out_path = Path(OUTPUT_GRID_PATH_FORMAT.format(res=res, root=root))
-    masked_grid.to_netcdf(grid_out_path, mode="w")
->>>>>>> 0d418e62
-    return masked_grid
-
-def process_grid(land_mask: xr.Dataset, processed_file: List[Path], interp_lats: np.ndarray, interp_lons: np.ndarray) -> Tuple[ExitCode, xr.Dataset | None]:
+    
+    # Transfer attributes from the original netcdf file 
+    return masked_grid.assign_attrs(processed.attrs)
+
+def process_grid(
+        land_mask: xr.Dataset,
+        processed_file: List[Path],
+        interp_lats: np.ndarray,
+        interp_lons: np.ndarray,
+        grid_grouped_variables: List[List[str]],
+        temporal_resolution: int,
+        spatial_resolution: float,
+        output_path_format: str
+    ) -> ExitCode:
     """Full grid processing pipeline"""
-<<<<<<< HEAD
-    all_data = read_data(processed_file)
+    interp_time = None
+    status = ExitCode.FAILURE
+
+    # Load data
+    all_data = import_data(processed_file)
     separated_grids = []
-    # timer = Timer(f"{processed_file[1]}")
-    # timer.start()
-    for data in [all_data[["sla"]], all_data.drop("sla")]:
-        block_grid = block_mean((-180,180),(-90,90),data)
+    for data in (all_data[g_var] for g_var in grid_grouped_variables): # type: ignore
+        
+        # Block mean the data
+        block_grid = block_mean((-180,180), (-90,90), data, temporal_resolution, spatial_resolution)
+
+        # Get time to interpolate to
         interp_time = make_interp_time(processed_file)
+
+        # Setup gridding variables
         grid, interp_coords, ocean_mask = setup_gridding(interp_lons, interp_lats, interp_time, land_mask, block_grid.shape[1]-3)
         
-        # timer = Timer("interpolation")
-        # timer.start()
+        # Grid the data
         status, output = grid_inter(interp_coords, block_grid)
-        # timer.stop()
-        if status != 0:
-            return status, None
+        if status != ExitCode.SUCCESS:
+            return status
+    
+        # Perform oceanmasking of the output grid
         grid[ocean_mask] = output
+
+        # Save each grid into a list to be concatenated
         separated_grids.append(grid)
-    combined_grids = np.concatenate(separated_grids,axis=2)
-    final_grid=store_attributes(combined_grids, processed_file, land_mask, interp_lons, interp_lats, interp_time)
-    # timer.stop()
-=======
-    # Block mean
-    block_grid = block_mean((-180,180), (-80,80), processed_file)
-    interp_time = make_interp_time(processed_file)
-
-    # Setup data structures for gridding
-    grid, interp_coords, ocean_mask = setup_gridding(interp_lons, interp_lats, interp_time, land_mask, block_grid.shape[1]-3)
-    
-    # Gridding
-    timer = Timer("interpolation")
-    timer.Start()
-    status, output = grid_inter(interp_coords, block_grid)
-    timer.Stop()
-    # Check result
-    if status != ExitCode.SUCCESS:
-        return status, None
-
-    # Export as netcdf file
-    grid[ocean_mask] = output
-    final_grid = store_attributes(grid, processed_file, land_mask, interp_lons, interp_lats, interp_time)
->>>>>>> 0d418e62
-    return status, final_grid
-
-def open_mult(filepaths: List[Path]):
-    """Open and concatenate multiple days of data as xarrays"""
-    datasets=[xr.open_dataset(file, engine="netcdf4") for file in filepaths]
-    return xr.concat(datasets,dim=list(datasets[0].dims)[0])
+    if interp_time is None:
+        return ExitCode.FAILURE
+
+    # Concatenate
+    combined_grids = np.concatenate(separated_grids, axis=2)
+    
+    # Convert to netcdf for the correct attributes
+    final_grid = store_attributes(combined_grids, processed_file, interp_lons, interp_lats, interp_time)
+    
+    # Export file
+    date_str = processed_file[1].name.split('.')[0]
+    grid_path = Path(output_path_format.format(date=date_str))
+    grid_path.mkdir(parents=True, exist_ok=True)
+    final_grid.to_netcdf(grid_path, mode="w")
+
+    return status
 
 def file_to_date(file):
     """convert input file to date"""
     strs = file.name.split(".")[0].split("_")
     ints = list(map(int, strs))
-    return date(year=ints[0], month=ints[1], day=ints[2])      
-
-<<<<<<< HEAD
-def main():
-    timer = Timer("total")
-    timer.start()
-    # Paths
-    PROCESSED = Path("Processed", "Processed_v4")
-    GRIDS = Path("Grids")
-    GRIDS_01D = GRIDS / Path("01d")
-    GRIDS_15M = GRIDS / Path("15m")
-    GRIDS_10M = GRIDS / Path("10m")
-    GRIDS_05M = GRIDS / Path("05m")
-    GRIDS.mkdir(parents=True, exist_ok=True)
-    GRIDS_01D.mkdir(parents=True, exist_ok=True)
-    GRIDS_15M.mkdir(parents=True, exist_ok=True)
-    GRIDS_10M.mkdir(parents=True, exist_ok=True)
-    GRIDS_05M.mkdir(parents=True, exist_ok=True)
-    files = PROCESSED.glob("*.nc")
-=======
-def group_valid_files(base_path: Path, pattern: str) -> List[List[Path]]:
->>>>>>> 0d418e62
-    
+    return date(year=ints[0], month=ints[1], day=ints[2])       
+
+def group_valid_files(base_path: Path, files: Iterable[Path]) -> List[List[Path]]:
     # Find all paths and get their datees
-    files = base_path.glob(pattern)
     dates = []
     for file in files:
         dt = file_to_date(file)
@@ -405,56 +322,71 @@
     
     # Get the file name before and after the current file,
     # but only if they are the previous/next date
-    files = []
+    out_files = []
     for i in range(1, len(dates) - 1):
         d = []
         if dates[i] - timedelta(days=1) == dates[i-1]:
             d.append(dates[i-1])
         d.append(dates[i])
-<<<<<<< HEAD
-        if dates[i]+timedelta(days=1) == dates[i+1]:
-            d.append(dates[i+1])
-        if len(d)==3:
-            fls = [PROCESSED / Path(f"{Date.year}_{Date.month}_{Date.day}.nc") for Date in d]
-            files.append(fls)
-
-    resolution_deg = 1 # 1, 1/4, 1/6 or 1/12
-    land_mask_file = find_masking_attributes(resolution_deg)
-    land_mask = xr.open_dataset(land_mask_file,engine="netcdf4").load()
-    land_mask = subset_landmask(land_mask,(-180,180),(-90,90))
-    
-    interp_lons, interp_lats = make_grid(resolution_deg,resolution_deg,(-180,180),(-90,90))
-=======
         if dates[i] + timedelta(days=1) == dates[i+1]:
             d.append(dates[i + 1])
 
         fls = [base_path / Path(f"{Date.year}_{Date.month}_{Date.day}.nc") for Date in d]
-        files.append(fls)
-    return files
+        out_files.append(fls)
+    return out_files
 
 def main():
+    # CONST
+    GRID_RESOLUTION = 1 # deg
+    BLOCKMEAN_SPATIAL_RESOLUTION = 1/6 # deg
+    BLOCKMEAN_TEMPORAL_RESOLUTION = 3 # hours
+    INTERPOLATION_GROUPS = [['sla'], ['sst', 'swh', 'wind_speed']]
+
+    PIPELINE_VERSION = 4 # Pipeline version
+    OUTPUT_GRID_PATH_FORMAT = "Grids/v{version}/{date}.nc".format(version=PIPELINE_VERSION) # Output format
+    PROCESSED = Path("Processed_v4") # Input folder
+    DEFAULT_GLOB = "*.nc"
+
     timer = Timer("total")
     timer.Start()
 
-    # Temp folder for storing the ocean mask
-    Path("Grids", "01d").mkdir(parents=True, exist_ok=True)
-
-
-    # Get the landmask
-    land_mask_file = find_masking_attributes(GRID_RESOLUTION)
+    # Ocean mask
+    land_mask_file = find_masking_attributes(GRID_RESOLUTION, Path("ocean_mask"))
     land_mask = xr.open_dataset(land_mask_file, engine="netcdf4").load()
-    land_mask = subset_landmask(land_mask, (-180,180), (-80,80))
-    
-    interp_lons, interp_lats = make_grid(GRID_RESOLUTION,GRID_RESOLUTION,(-180,180),(-80,80))
->>>>>>> 0d418e62
-
+    land_mask = subset_landmask(land_mask, (-180, 180), (-90, 90))
+    
+    # Construct interpolation coordinates
+    interp_lons, interp_lats = make_grid(GRID_RESOLUTION, GRID_RESOLUTION, (-180, 180), (-90, 90))
+
+    # Get correct glob
+    # jobidx MOST BE A YEAR!
+    if ((jobidx := os.environ.get("LSB_JOBINDEX")) is None):
+        files = group_valid_files(PROCESSED, PROCESSED.glob(DEFAULT_GLOB))
+    else:
+        jobidx_int = int(jobidx)
+        year_files = list(PROCESSED.glob(f"{jobidx}*.nc"))
+        year_files.extend([
+            PROCESSED / Path(f"{jobidx_int - 1}_12_31.nc"),
+            PROCESSED / Path(f"{jobidx_int + 1}_1_1.nc")
+        ])
+        files = group_valid_files(PROCESSED, year_files)
+        
     # Make commands
-    commands: List[Tuple[xr.Dataset,List[Path],npt.NDArray[np.float64],npt.NDArray[np.float64]]] = []
-    for file in group_valid_files(PROCESSED, '*.nc'):
-        commands.append((land_mask.copy(), file, interp_lats, interp_lons))
-    
+    commands = [
+        (
+            land_mask.copy(), file, interp_lats,
+            interp_lons, INTERPOLATION_GROUPS,
+            BLOCKMEAN_TEMPORAL_RESOLUTION, BLOCKMEAN_SPATIAL_RESOLUTION,
+            OUTPUT_GRID_PATH_FORMAT
+        )
+        for file in files
+    ]
+    
+    # Execute commands
     for command in tqdm(commands):
-        if Path(f"Grids/Processed_v4/{command[1][1].name}").exists():
+        date_str = command[1][1].name.split('.')[0]
+        grid_path = Path(OUTPUT_GRID_PATH_FORMAT.format(date=date_str))
+        if grid_path.exists():
             continue
         _ = process_grid(*command)
     # with multiprocessing.Pool() as pool:
