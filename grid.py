import subprocess
import multiprocessing
import os
import time

from typing import List, Tuple
from pathlib import Path
from tqdm import tqdm

import xarray as xr
import numpy as np
import numpy.typing as npt
from datetime import date, timedelta

# from scipy.interpolate import RBFInterpolator
from grid_funcs import sign_add, _landmask_coord_bool, block_mean_loop_time
from src import RBFInterpolator


def find_masking_attributes(resolution_deg: float) -> str:
    """Determine land masking from resolution"""
    base_path = Path("data")
    if not base_path.exists():
        base_path.mkdir()
    if resolution_deg == 1:
        land_mask_file = Path("land_NaN_01d.grd")
        mask_name = "earth_mask_01d_p"
    elif resolution_deg == 1/4:
        land_mask_file = Path("land_NaN_15m.grd")
        mask_name = "earth_mask_15m_p"
    elif resolution_deg == 1/6:
        land_mask_file = Path("land_NaN_10m.grd")
        mask_name = "earth_mask_10m_p"
    elif resolution_deg == 1/12:
        land_mask_file = Path("land_NaN_05m.grd")
        mask_name = "earth_mask_05m_p"
    else:
        raise ValueError("Invalid grid resolution. Valid resolutions are 1, 1/4, 1/6 or 1/12 degrees.")
    
    land_mask_file = base_path / land_mask_file
    if not land_mask_file.is_file():
        command = f"gmt grdmath @{mask_name} 0 LE 0 NAN = {land_mask_file}"
        subprocess.run(command, stdout=open(os.devnull, 'wb'))
    return land_mask_file.as_posix()

def make_grid(x_deg: float, y_deg: float, x_boundary: Tuple[float, float], y_boundary: Tuple[float, float]) -> List[npt.NDArray[np.float64]]:
    """Creates a grid of x, y"""
    x_start = sign_add(x_boundary[0], x_deg/2)
    x_end = sign_add(x_boundary[1], -x_deg/2)
    x = np.arange(x_start, x_end, x_deg)
    y_start = sign_add(y_boundary[0], y_deg/2)
    y_end = sign_add(y_boundary[1], -y_deg/2)
    y = np.arange(y_start, y_end, y_deg)
    return np.meshgrid(x, y)

def subset_landmask(landmask: xr.Dataset, x_boundary: Tuple[float, float], y_boundary: Tuple[float, float]) -> xr.Dataset:
    """ Takes a subset of the landmask based on the x and y boundaries"""
    lat_min = _landmask_coord_bool(landmask.lat.values, y_boundary[0])
    lat_max = _landmask_coord_bool(landmask.lat.values, y_boundary[1])
    lon_min = _landmask_coord_bool(landmask.lon.values, x_boundary[0])
    lon_max = _landmask_coord_bool(landmask.lon.values, x_boundary[1])
    return landmask.isel(lat=slice(lat_min,lat_max), lon=slice(lon_min,lon_max))

def block_mean(x_boundary: Tuple[float, float],y_boundary: Tuple[float, float], data_path: List[Path] | Path) -> npt.NDArray[np.float64]:
    """mean grid in blocks of resolution size"""
    # timer = Timer("Block mean")
    # timer.start()
    if isinstance(data_path,Path):
        data = xr.open_dataset(data_path)
    else:
        data = open_mult(data_path)
    data_lon,data_lat = data["lon"].values, data["lat"].values
    vals = np.vstack([data[var].data for var in data.data_vars]).T
    vals = vals[~np.isnan(vals).any(axis=1)]
    resolution = 1/6
    t_resolution = np.array([timedelta(hours=3).seconds*1e9],dtype=np.int64)

    x_start=sign_add(x_boundary[0], resolution/2)
    x_end=sign_add(x_boundary[1], resolution/2)
    y_start=sign_add(y_boundary[0], resolution/2)
    y_end=sign_add(y_boundary[1], resolution/2)
    x_size = int((x_end-x_start)//resolution)
    y_size = int((y_end-y_start)//resolution)

    data_time = data["time"].values.astype(np.int64).copy()
    # t_start = np.array([data_time.min()],dtype=np.int64)

    t_start = (
        data_time
        .min()
        .astype("datetime64[ns]")
        .astype("datetime64[D]")
        .astype("datetime64[ns]")
        .astype(np.int64)
    )
    t_size = int(np.round((data_time.max() - t_start) / t_resolution))
    t_start = np.array([t_start],dtype=np.int64)
    
    block_mean = block_mean_loop_time(x_size,y_size,t_size,resolution,t_resolution,x_start,y_start,t_start,data_lon,data_lat,data_time,vals)

    # timer.stop()
    return block_mean

def make_interp_time(data_path: List[Path]) -> int:
    """Return interpolation time as integer value"""
    data=open_mult(data_path)
    times = data["time"].values
    mid_date = times.astype("datetime64[D]")[int(len(times)/2)].astype(str)
    mid_time = f"{mid_date}T12:00:00.000000000"
    return int(np.datetime64(mid_time)) # type: ignore

def setup_gridding(
        interp_lons: npt.NDArray[np.float64],
        interp_lats: npt.NDArray[np.float64],
        interp_time: int,
        land_mask: xr.Dataset,
        n_output_variables: int
    ) -> Tuple[npt.NDArray[np.float64],npt.NDArray[np.float64], npt.NDArray[np.bool_]]:
    """Setup input parameters for grid interpolation"""
    ocean_mask = ~np.isnan(land_mask.z.data)
    output = np.empty(list(ocean_mask.shape)+[n_output_variables], dtype=np.float64)
    output.fill(np.nan)
    times = np.ones(len(interp_lons.flatten()),dtype=np.int64)*interp_time
    interp_coords = np.vstack((interp_lons.flatten(),interp_lats.flatten(),times)).T
    ocean_mask_flat = ocean_mask.flatten()
    return output,interp_coords[ocean_mask_flat],ocean_mask

def grid_inter(
        interp_coords: npt.NDArray[np.float64],
        block_grid: npt.NDArray[np.float64],
        start_wrap: float = 160
    ) -> Tuple[int, npt.NDArray[np.float64] | None]:
    """Perform grid interpolation"""
   
    # Wrap coordinates
    wrapped_negative = block_grid[(block_grid[:,0] > abs(start_wrap))]
    wrapped_negative[:,0] -= 360
    wrapped_positive = block_grid[(block_grid[:,0] < -abs(start_wrap))]
    wrapped_positive[:,0] += 360
    block_grid = np.vstack([block_grid, wrapped_positive, wrapped_negative])

    # Split data
    block_mean = block_grid[:,3:] # [lon, lat, time]
    coords = block_grid[:,:3]

    interpolator = RBFInterpolator(
        coords,
        block_mean,
        lat_column=1,
        lon_column=0,
        neighbors=500,
        kernel="linear",
        max_distance=500,
        min_points=5
    )
    return 0, interpolator(interp_coords)
    # try:
        
    # except ValueError:
    #     return 1, None

def store_attributes(
        masked_grid: xr.Dataset | npt.NDArray[np.float64],
        processed_file: List[Path],
        land_mask: xr.Dataset,
        interp_lons: npt.NDArray[np.float64],
        interp_lats: npt.NDArray[np.float64],
        interp_time: int
    ) -> xr.Dataset:
    """Transfer attributes from data netcdf to grid netcdf"""
    processed = open_mult(processed_file)
    if isinstance(masked_grid, np.ndarray):
        data_vars = list(processed.data_vars)
        layer_ids = range(masked_grid.shape[-1])
        masked_grid = xr.Dataset(
            data_vars={
                name:(['lats','lons'],masked_grid[:,:,i]) for name,i in zip(data_vars,layer_ids)
            },
            coords=dict(
                Longitude=(['lats','lons'],interp_lons),
                Latitude=(['lats','lons'],interp_lats),
                time=np.datetime64(interp_time, 'ns')
            )
        )
    masked_grid = masked_grid.assign_attrs(processed.attrs)
    res = land_mask.history.split('_')[2]
    file = processed_file[1].as_posix()
    root = file.split('/')[2].split('.')[0]
    grid_out_path = Path(f"Grids/{res}/3days/{root}_{res}.nc")
    masked_grid.to_netcdf(grid_out_path,mode="w")
    return masked_grid

def process_grid(land_mask: xr.Dataset, processed_file: List[Path], interp_lats: np.ndarray, interp_lons: np.ndarray) -> Tuple[int, xr.Dataset | None]:
    """Full grid processing pipeline"""
    block_grid = block_mean((-180,180),(-80,80),processed_file)
    interp_time = make_interp_time(processed_file)
    grid, interp_coords, ocean_mask = setup_gridding(interp_lons, interp_lats, interp_time, land_mask, block_grid.shape[1]-3)
    
    # timer = Timer("interpolation")
    # timer.start()
    status, output = grid_inter(interp_coords, block_grid)
    # timer.stop()
    if status != 0:
        return status, None
    grid[ocean_mask] = output
    final_grid=store_attributes(grid, processed_file, land_mask, interp_lons, interp_lats, interp_time)
    return status, final_grid

def open_mult(filepaths: List[Path]):
    """Open and concatenate multiple days of data as xarrays"""
    datasets=[xr.open_dataset(file, engine="netcdf4") for file in filepaths]
    return xr.concat(datasets,dim=list(datasets[0].dims)[0])

def file_to_date(file):
    """convert input file to date"""
    strs = file.name.split(".")[0].split("_")
    ints = list(map(int,strs))
    return date(year=ints[0],month=ints[1],day=ints[2])

class Timer:
    """Simple timer"""
    def __init__(self, function: str = ""):
        self.start_time = None
        self.end_time = None
        self.function = function
    
    def start(self):
        self.start_time = time.time()

    def stop(self):
        assert self.start_time != None, "Timer has not been started"
        self.end_time = time.time() - self.start_time
        if self.end_time < 60:
            print(f"Time elapsed ({self.function}): {self.end_time:.2f} s")
        if (self.end_time >= 60) & ((self.end_time)/60 < 60):
            print(f"Time elapsed ({self.function}): {(self.end_time)/60:.2f} min")
        if ((self.end_time)/60 >= 60):
            print(f"Time elapsed ({self.function}): {(self.end_time)/3600:.2f} h")
        

def main():
    timer = Timer("total")
    timer.start()
    # Paths
    PROCESSED = Path("Processed", "all")
    GRIDS = Path("Grids")
    GRIDS_01D = GRIDS / Path("01d")
    GRIDS_15M = GRIDS / Path("15m")
    GRIDS_10M = GRIDS / Path("10m")
    GRIDS_05M = GRIDS / Path("05m")
    GRIDS.mkdir(parents=True, exist_ok=True)
    GRIDS_01D.mkdir(parents=True, exist_ok=True)
    GRIDS_15M.mkdir(parents=True, exist_ok=True)
    GRIDS_10M.mkdir(parents=True, exist_ok=True)
    GRIDS_05M.mkdir(parents=True, exist_ok=True)
<<<<<<< HEAD
    files = PROCESSED.glob("2004*.nc")
=======
    files = PROCESSED.glob("2010_*.nc")
>>>>>>> 2feb2158
    
    dates = []
    for file in files:
        dt = file_to_date(file)
        dates.append(dt)
    dates.sort()
    
    files = []
    for i in range(1,len(dates)-1):
        d = []
        if dates[i]-timedelta(days=1) == dates[i-1]:
            d.append(dates[i-1])
        d.append(dates[i])
        if dates[i]+timedelta(days=1) == dates[i+1]:
            d.append(dates[i+1])

        fls = [PROCESSED / Path(f"{Date.year}_{Date.month}_{Date.day}.nc") for Date in d]
        files.append(fls)

    resolution_deg = 1 # 1, 1/4, 1/6 or 1/12
    land_mask_file = find_masking_attributes(resolution_deg)
    land_mask = xr.open_dataset(land_mask_file,engine="netcdf4").load()
    land_mask = subset_landmask(land_mask,(-180,180),(-80,80))
    
    interp_lons, interp_lats = make_grid(resolution_deg,resolution_deg,(-180,180),(-80,80))

    # Make commands
    commands: List[Tuple[xr.Dataset,List[Path],npt.NDArray[np.float64],npt.NDArray[np.float64]]] = []
    for file in files:
        commands.append((land_mask.copy(), file, interp_lats, interp_lons))
    
    for command in tqdm(commands):
        _ = process_grid(*command)
    # with multiprocessing.Pool() as pool:
    #     _ = pool.starmap(process_grid, commands)
    
    print("Complete")
    timer.stop()

if __name__ == "__main__":
    main()<|MERGE_RESOLUTION|>--- conflicted
+++ resolved
@@ -253,11 +253,7 @@
     GRIDS_15M.mkdir(parents=True, exist_ok=True)
     GRIDS_10M.mkdir(parents=True, exist_ok=True)
     GRIDS_05M.mkdir(parents=True, exist_ok=True)
-<<<<<<< HEAD
     files = PROCESSED.glob("2004*.nc")
-=======
-    files = PROCESSED.glob("2010_*.nc")
->>>>>>> 2feb2158
     
     dates = []
     for file in files:
